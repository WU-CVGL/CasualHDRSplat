import json
import math
import os
import time
from typing import Dict, List, Optional, Tuple

import imageio
import nerfview
import numpy as np
import matplotlib.pyplot as plt
import torch
import torch.nn.functional as F
import tqdm
import tyro
import viser
from dataclasses import dataclass, field
from torch import Tensor
from torch.utils.tensorboard import SummaryWriter
from torchmetrics.image import PeakSignalNoiseRatio, StructuralSimilarityIndexMeasure
from torchmetrics.image.lpip import LearnedPerceptualImagePatchSimilarity

from datasets.colmap import Dataset
from datasets.colmap_dataparser import ColmapParser
from datasets.traj import generate_interpolated_path
from gsplat import quat_scale_to_covar_preci
from gsplat.relocation import compute_relocation
from gsplat.rendering import rasterization
from pose_viewer import PoseViewer
from simple_trainer import create_splats_with_optimizers
from utils import (
    PoseOptModule,
    AppearanceOptModule,
    CameraOptModule,
    set_random_seed,
)
<<<<<<< HEAD
=======
from gsplat import quat_scale_to_covar_preci
from gsplat.rendering import rasterization
from gsplat.relocation import compute_relocation
from gsplat.cuda_legacy._torch_impl import scale_rot_to_cov3d
from simple_trainer import create_splats_with_optimizers
from trajectory_evaluation import plot_trajectories2D, align_umeyama, compute_absolute_error_translation, fig_to_array
>>>>>>> 8a5bdd34


@dataclass
class Config:
    # Disable viewer
    disable_viewer: bool = False
    # Path to the .pt file. If provide, it will skip training and render a video
    ckpt: Optional[str] = None

    # Path to the Mip-NeRF 360 dataset
    data_dir: str = "data/360_v2/garden"
    # Downsample factor for the dataset
    data_factor: int = 1  # cannot downsample w/ SCI
    # How much to scale the camera origins by
    scale_factor: float = 1.0
    # Directory to save results
    result_dir: str = "results/garden"
    # Every N images there is a test image
    test_every: int = 8  # not used in our case
    # Random crop size for training  (experimental)
    patch_size: Optional[int] = None
    # A global scaler that applies to the scene size related parameters
    global_scale: float = 1.0

    # Port for the viewer server
    port: int = 8080

    # Batch size for training. Learning rates are scaled automatically
    batch_size: int = 1
    # A global factor to scale the number of training steps
    steps_scaler: float = 1.0

    # Number of training steps
    max_steps: int = 30_000
    # Steps to evaluate the model
<<<<<<< HEAD
    eval_steps: List[int] = field(
        default_factory=lambda: [1_000, 3_000, 5_000, 7_000, 10_000, 12_000, 15_000, 17_000, 20_000, 30_000])
=======
    eval_steps: List[int] = field(default_factory=lambda: [1_000, 2_000, 3_000, 5_000, 7_000, 9_000, 10_000,
                                                           12_000, 15_000, 17_000, 20_000,
                                                           23_000, 25_000, 27_000, 30_000])
>>>>>>> 8a5bdd34
    # Steps to save the model
    save_steps: List[int] = field(default_factory=lambda: [7_000, 30_000])

    # Initialization strategy
    init_type: str = "sfm"
    # Initial number of GSs. Ignored if using sfm
    init_num_pts: int = 100_000
    # Initial extent of GSs as a multiple of the camera extent. Ignored if using sfm
    init_extent: float = 3.0
    # Degree of spherical harmonics
    sh_degree: int = 3
    # Turn on another SH degree every this steps
    sh_degree_interval: int = 1000
    # Initial opacity of GS
    init_opa: float = 0.5
    # Initial scale of GS
    init_scale: float = 0.1
    # Weight for SSIM loss
    ssim_lambda: float = 0.2

    # Near plane clipping distance
    near_plane: float = 0.01
    # Far plane clipping distance
    far_plane: float = 1e10

    # Maximum number of GSs.
    cap_max: int = 1_000_000
    # MCMC samping noise learning rate
    noise_lr = 5e5
    # Opacity regularization
    opacity_reg = 0.01
    # Scale regularization
    scale_reg = 0.01

    # Start refining GSs after this iteration
    refine_start_iter: int = 500
    # Stop refining GSs after this iteration
    refine_stop_iter: int = 25_000
    # Refine GSs every this steps
    refine_every: int = 100

    # Use packed mode for rasterization, this leads to less memory usage but slightly slower.
    packed: bool = False
    # Use sparse gradients for optimization. (experimental)
    sparse_grad: bool = False
    # Use absolute gradient for pruning. This typically requires larger --grow_grad2d, e.g., 0.0008 or 0.0006
    absgrad: bool = False
    # Anti-aliasing in rasterization. Might slightly hurt quantitative metrics.
    antialiased: bool = False

    # Use random background for training to discourage transparency
    random_bkgd: bool = False

    # Enable camera optimization.
    pose_opt: bool = False
    # Learning rate for camera optimization
    pose_opt_lr: float = 1e-5
    # Regularization for camera optimization as weight decay
    pose_opt_reg: float = 1e-6
    # Add noise to camera extrinsics. This is only to test the camera pose optimization.
    pose_noise: float = 0.0
    # degree of Bezier curve
    bezier_degree: int = 8
    # initial noise for pose
    initial_noise: float = 1e-5

    # Enable appearance optimization. (experimental)
    app_opt: bool = False
    # Appearance embedding dimension
    app_embed_dim: int = 16
    # Learning rate for appearance optimization
    app_opt_lr: float = 1e-3
    # Regularization for appearance optimization as weight decay
    app_opt_reg: float = 1e-6

    # Enable depth loss. (experimental)
    depth_loss: bool = False
    # Weight for depth loss
    depth_lambda: float = 1e-2

    # Dump information to tensorboard every this steps
    tb_every: int = 100
    # Save training images to tensorboard
    tb_save_image: bool = False

    def adjust_steps(self, factor: float):
        self.eval_steps = [int(i * factor) for i in self.eval_steps]
        self.save_steps = [int(i * factor) for i in self.save_steps]
        self.max_steps = int(self.max_steps * factor)
        self.sh_degree_interval = int(self.sh_degree_interval * factor)
        self.refine_start_iter = int(self.refine_start_iter * factor)
        self.refine_stop_iter = int(self.refine_stop_iter * factor)
        self.refine_every = int(self.refine_every * factor)


class Runner:
    """Engine for training and testing."""

    def __init__(self, cfg: Config) -> None:
        set_random_seed(42)

        self.cfg = cfg
        self.device = "cuda"

        # Where to dump results.
        os.makedirs(cfg.result_dir, exist_ok=True)

        # Setup output directories.
        self.ckpt_dir = f"{cfg.result_dir}/ckpts"
        os.makedirs(self.ckpt_dir, exist_ok=True)
        self.stats_dir = f"{cfg.result_dir}/stats"
        os.makedirs(self.stats_dir, exist_ok=True)
        self.render_dir = f"{cfg.result_dir}/renders"
        os.makedirs(self.render_dir, exist_ok=True)

        # Tensorboard
        self.writer = SummaryWriter(log_dir=f"{cfg.result_dir}/tb")

        # Load data: Training data should contain initial points and colors.
        self.parser = ColmapParser(
            data_dir=cfg.data_dir,
            factor=cfg.data_factor,
            scale_factor=cfg.scale_factor
        )

        self.num_imgs = len(self.parser.image_names)

        # TODO: revise dataset to train and test w/ all images
        # add a flag?
        self.trainset = Dataset(
            self.parser,
            split="all",
            patch_size=cfg.patch_size,
            load_depths=cfg.depth_loss,
        )
        self.valset = Dataset(self.parser, split="all")

        self.scene_scale = self.parser.scene_scale * 1.1 * cfg.global_scale
        print("Scene scale:", self.scene_scale)

        # Model
        feature_dim = 32 if cfg.app_opt else None
        self.splats, self.optimizers = create_splats_with_optimizers(
            self.parser,
            init_type=cfg.init_type,
            init_num_pts=cfg.init_num_pts,
            init_extent=cfg.init_extent,
            init_opacity=cfg.init_opa,
            init_scale=cfg.init_scale,
            scene_scale=self.scene_scale,
            sh_degree=cfg.sh_degree,
            sparse_grad=cfg.sparse_grad,
            batch_size=cfg.batch_size,
            feature_dim=feature_dim,
            device=self.device,
        )
        print("Model initialized. Number of GS:", len(self.splats["means3d"]))

        self.pose_optimizers = []
        if cfg.pose_opt:
            # self.pose_adjust = CameraOptModule(len(self.trainset)).to(self.device)
            # self.pose_adjust.zero_init()
            # self.pose_optimizers = [
            #     torch.optim.Adam(
            #         self.pose_adjust.parameters(),
            #         lr=cfg.pose_opt_lr * math.sqrt(cfg.batch_size),
            #         weight_decay=cfg.pose_opt_reg,
            #     )
            # ]

            self.pose_adjust = PoseOptModule(self.parser.camtoworlds, cfg.bezier_degree, cfg.initial_noise).to(
                self.device)
            self.pose_optimizers = [
                torch.optim.Adam(
                    self.pose_adjust.parameters(),
                    lr=cfg.pose_opt_lr,
                    weight_decay=cfg.pose_opt_reg,
                )
            ]

        if cfg.pose_noise > 0.0:
            self.pose_perturb = CameraOptModule(len(self.trainset)).to(self.device)
            self.pose_perturb.random_init(cfg.pose_noise)

        self.app_optimizers = []
        if cfg.app_opt:
            self.app_module = AppearanceOptModule(
                len(self.trainset), feature_dim, cfg.app_embed_dim, cfg.sh_degree
            ).to(self.device)
            # initialize the last layer to be zero so that the initial output is zero.
            torch.nn.init.zeros_(self.app_module.color_head[-1].weight)
            torch.nn.init.zeros_(self.app_module.color_head[-1].bias)
            self.app_optimizers = [
                torch.optim.Adam(
                    self.app_module.embeds.parameters(),
                    lr=cfg.app_opt_lr * math.sqrt(cfg.batch_size) * 10.0,
                    weight_decay=cfg.app_opt_reg,
                ),
                torch.optim.Adam(
                    self.app_module.color_head.parameters(),
                    lr=cfg.app_opt_lr * math.sqrt(cfg.batch_size),
                ),
            ]

        # Losses & Metrics.
        self.ssim = StructuralSimilarityIndexMeasure(data_range=1.0).to(self.device)
        self.psnr = PeakSignalNoiseRatio(data_range=1.0).to(self.device)
        self.lpips = LearnedPerceptualImagePatchSimilarity(normalize=True).to(
            self.device
        )

        # Viewer
        if not self.cfg.disable_viewer:
            self.server = viser.ViserServer(port=cfg.port, verbose=False)
            self.viewer = PoseViewer(
                server=self.server,
                render_fn=self._viewer_render_fn,
                mode="training",
            )

    def rasterize_splats(
            self,
            camtoworlds: Tensor,
            Ks: Tensor,
            width: int,
            height: int,
            **kwargs,
    ) -> Tuple[Tensor, Tensor, Dict]:
        means = self.splats["means3d"]  # [N, 3]
        # quats = F.normalize(self.splats["quats"], dim=-1)  # [N, 4]
        # rasterization does normalization internally
        quats = self.splats["quats"]  # [N, 4]
        scales = torch.exp(self.splats["scales"])  # [N, 3]
        opacities = torch.sigmoid(self.splats["opacities"])  # [N,]

        image_ids = kwargs.pop("image_ids", None)
        if self.cfg.app_opt:
            colors = self.app_module(
                features=self.splats["features"],
                embed_ids=image_ids,
                dirs=means[None, :, :] - camtoworlds[:, None, :3, 3],
                sh_degree=kwargs.pop("sh_degree", self.cfg.sh_degree),
            )
            colors = colors + self.splats["colors"]
            colors = torch.sigmoid(colors)
        else:
            colors = torch.cat([self.splats["sh0"], self.splats["shN"]], 1)  # [N, K, 3]

        rasterize_mode = "antialiased" if self.cfg.antialiased else "classic"
        render_colors, render_alphas, info = rasterization(
            means=means,
            quats=quats,
            scales=scales,
            opacities=opacities,
            colors=colors,
            viewmats=torch.linalg.inv(camtoworlds),  # [C, 4, 4]
            Ks=Ks,  # [C, 3, 3]
            width=width,
            height=height,
            packed=self.cfg.packed,
            absgrad=self.cfg.absgrad,
            sparse_grad=self.cfg.sparse_grad,
            rasterize_mode=rasterize_mode,
            **kwargs,
        )
        return render_colors, render_alphas, info

    def train(self):
        cfg = self.cfg
        device = self.device

        # Dump cfg.
        with open(f"{cfg.result_dir}/cfg.json", "w") as f:
            json.dump(vars(cfg), f)

        max_steps = cfg.max_steps
        init_step = 0

        schedulers = [
            # means3d has a learning rate schedule, that end at 0.01 of the initial value
            torch.optim.lr_scheduler.ExponentialLR(
                self.optimizers[0], gamma=0.01 ** (1.0 / max_steps)
            ),
        ]
        if cfg.pose_opt:
            # pose optimization has a learning rate schedule
            # schedulers.append(
            #     torch.optim.lr_scheduler.ExponentialLR(
            #         self.pose_optimizers[0], gamma=0.01 ** (1.0 / max_steps)
            #     )
            # )

            pose_scheduler = torch.optim.lr_scheduler.ChainedScheduler([torch.optim.lr_scheduler.MultiStepLR(self.pose_optimizers[0], milestones=[self.cfg.refine_start_iter//2, self.cfg.refine_start_iter], gamma=0.1),
                                                     torch.optim.lr_scheduler.ExponentialLR(self.pose_optimizers[0], gamma=0.01 ** (1.0 / (max_steps - self.cfg.refine_start_iter)))])
            schedulers.append(pose_scheduler)

            # only optimize poses at early stage then solely optimizing gaussians
            # pose_scheduler = torch.optim.lr_scheduler.MultiStepLR(self.pose_optimizers[0], milestones=[self.cfg.refine_start_iter], gamma=0)
            # schedulers.append(pose_scheduler)

        trainloader = torch.utils.data.DataLoader(
            self.trainset,
            batch_size=self.num_imgs,
            shuffle=False,
            num_workers=4,
            persistent_workers=True,
            pin_memory=True,
        )
        # trainloader_iter = iter(trainloader)

        self._init_viewer_state()

        # Training loop.
        global_tic = time.time()
        pbar = tqdm.tqdm(range(init_step, max_steps))
        for step in pbar:
            if not cfg.disable_viewer:
                while self.viewer.state.status == "paused":
                    time.sleep(0.01)
                self.viewer.lock.acquire()
                tic = time.time()

            # try:
            #     data = next(trainloader_iter)
            # except StopIteration:
            #     trainloader_iter = iter(trainloader)
            #     data = next(trainloader_iter)

            # trainloader_iter = iter(trainloader)

            for data in trainloader:

                camtoworlds = camtoworlds_gt = data["camtoworld"].to(device)  # [N, 4, 4]
                Ks = data["K"].to(device)  # [N, 3, 3]
                pixels = data["image"].to(device) / 255.0  # [N, H, W, 3]
                num_train_rays_per_step = (
                        pixels.shape[0] * pixels.shape[1] * pixels.shape[2]
                )
                image_ids = data["image_id"].to(device)
                if cfg.depth_loss:
                    points = data["points"].to(device)  # [1, M, 2]
                    depths_gt = data["depths"].to(device)  # [1, M]

                height, width = pixels.shape[1:3]

                if cfg.pose_noise:
                    camtoworlds = self.pose_perturb(camtoworlds, image_ids)

                if cfg.pose_opt:
                    camtoworlds = self.pose_adjust.get_poses().to(torch.float32)

                # sh schedule
                sh_degree_to_use = min(step // cfg.sh_degree_interval, cfg.sh_degree)

                # forward
                renders, alphas, info = self.rasterize_splats(
                    camtoworlds=camtoworlds,
                    Ks=Ks,
                    width=width,
                    height=height,
                    sh_degree=sh_degree_to_use,
                    near_plane=cfg.near_plane,
                    far_plane=cfg.far_plane,
                    image_ids=image_ids,
                    render_mode="RGB+ED" if cfg.depth_loss else "RGB",
                )
                if renders.shape[-1] == 4:
                    colors, depths = renders[..., 0:3], renders[..., 3:4]
                else:
                    colors, depths = renders, None

                if cfg.random_bkgd:
                    bkgd = torch.rand(1, 3, device=device)
                    colors = colors + bkgd * (1.0 - alphas)

                info["means2d"].retain_grad()  # used for running stats

                if "mask" in data:
                    mask = data["mask"].to(device)
                    assert mask.shape[:2] == pixels.shape[:2] == colors.shape[:2]
                    pixels = pixels * mask
                    colors = colors * mask

            comp_gt_img = pixels.sum(0).unsqueeze(0)
            comp_img = colors.sum(0).unsqueeze(0)

            # loss
            l1loss = F.l1_loss(comp_img, comp_gt_img)
            ssimloss = 1.0 - self.ssim(
                comp_gt_img.permute(0, 3, 1, 2), comp_img.permute(0, 3, 1, 2)
            )
            loss = l1loss * (1.0 - cfg.ssim_lambda) + ssimloss * cfg.ssim_lambda

            if cfg.depth_loss:
                # query depths from depth map
                points = torch.stack(
                    [
                        points[:, :, 0] / (width - 1) * 2 - 1,
                        points[:, :, 1] / (height - 1) * 2 - 1,
                    ],
                    dim=-1,
                )  # normalize to [-1, 1]
                grid = points.unsqueeze(2)  # [1, M, 1, 2]
                depths = F.grid_sample(
                    depths.permute(0, 3, 1, 2), grid, align_corners=True
                )  # [1, 1, M, 1]
                depths = depths.squeeze(3).squeeze(1)  # [1, M]
                # calculate loss in disparity space
                disp = torch.where(depths > 0.0, 1.0 / depths, torch.zeros_like(depths))
                disp_gt = 1.0 / depths_gt  # [1, M]
                depthloss = F.l1_loss(disp, disp_gt) * self.scene_scale
                loss += depthloss * cfg.depth_lambda

            loss = (
                    loss
                    + cfg.opacity_reg
                    * torch.abs(torch.sigmoid(self.splats["opacities"])).mean()
            )
            loss = (
                    loss
                    + cfg.scale_reg * torch.abs(torch.exp(self.splats["scales"])).mean()
            )

            loss.backward()

            desc = f"loss={loss.item():.3f}| " f"sh degree={sh_degree_to_use}| "
            if cfg.depth_loss:
                desc += f"depth loss={depthloss.item():.6f}| "
            if cfg.pose_opt and cfg.pose_noise:
                # monitor the pose error if we inject noise
                pose_err = F.l1_loss(camtoworlds_gt, camtoworlds)
                desc += f"pose err={pose_err.item():.6f}| "
            pbar.set_description(desc)

            if cfg.tb_every > 0 and step % cfg.tb_every == 0:
                mem = torch.cuda.max_memory_allocated() / 1024 ** 3
                self.writer.add_scalar("train/loss", loss.item(), step)
                self.writer.add_scalar("train/l1loss", l1loss.item(), step)
                self.writer.add_scalar("train/ssimloss", ssimloss.item(), step)
                self.writer.add_scalar(
                    "train/num_GS", len(self.splats["means3d"]), step
                )
                self.writer.add_scalar("train/mem", mem, step)
                # monitor pose learning rate
                self.writer.add_scalar("train/poseLR", pose_scheduler.get_last_lr()[0], step)
                
                # monitor ATE
                if cfg.pose_opt:
                    self.visualize_traj(step)

                if cfg.depth_loss:
                    self.writer.add_scalar("train/depthloss", depthloss.item(), step)

                if cfg.tb_save_image:
                    canvas = torch.cat([pixels, colors], dim=2).detach().cpu().numpy()
                    canvas = canvas.reshape(-1, *canvas.shape[2:])
                    self.writer.add_image("train/render", canvas, step)

                self.writer.flush()

            # edit GSs
            if step < cfg.refine_stop_iter:
                if step > cfg.refine_start_iter and step % cfg.refine_every == 0:
                    num_relocated_gs = self.relocate_gs()
                    print(f"Step {step}: Relocated {num_relocated_gs} GSs.")

                    num_new_gs = self.add_new_gs(cfg.cap_max)
                    print(
                        f"Step {step}: Added {num_new_gs} GSs. Now having {len(self.splats['means3d'])} GSs."
                    )

            # Turn Gradients into Sparse Tensor before running optimizer
            if cfg.sparse_grad:
                assert cfg.packed, "Sparse gradients only work with packed mode."
                gaussian_ids = info["gaussian_ids"]
                for k in self.splats.keys():
                    grad = self.splats[k].grad
                    if grad is None or grad.is_sparse:
                        continue
                    self.splats[k].grad = torch.sparse_coo_tensor(
                        indices=gaussian_ids[None],  # [1, nnz]
                        values=grad[gaussian_ids],  # [nnz, ...]
                        size=self.splats[k].size(),  # [N, ...]
                        is_coalesced=len(Ks) == 1,
                    )

            # optimize
            for optimizer in self.optimizers:
                optimizer.step()
                optimizer.zero_grad(set_to_none=True)
            for optimizer in self.pose_optimizers:
                optimizer.step()
                optimizer.zero_grad(set_to_none=True)
            for optimizer in self.app_optimizers:
                optimizer.step()
                optimizer.zero_grad(set_to_none=True)
            for scheduler in schedulers:
                scheduler.step()

            # add noise to GSs
            last_lr = schedulers[0].get_last_lr()[0]
            self.add_noise_to_gs(last_lr)

            # save checkpoint
            if step in [i - 1 for i in cfg.save_steps] or step == max_steps - 1:
                mem = torch.cuda.max_memory_allocated() / 1024 ** 3
                stats = {
                    "mem": mem,
                    "ellipse_time": time.time() - global_tic,
                    "num_GS": len(self.splats["means3d"]),
                }
                print("Step: ", step, stats)
                with open(f"{self.stats_dir}/train_step{step:04d}.json", "w") as f:
                    json.dump(stats, f)
                torch.save(
                    {
                        "step": step,
                        "splats": self.splats.state_dict(),
                    },
                    f"{self.ckpt_dir}/ckpt_{step}.pt",
                )

            # eval the full set
            if step in [i - 1 for i in cfg.eval_steps] or step == max_steps - 1:
                self.eval(step)
                # self.render_traj(step)
                self.render_traj_all(step)

            if not cfg.disable_viewer:
                self.viewer.lock.release()
                num_train_steps_per_sec = 1.0 / (time.time() - tic)
                num_train_rays_per_sec = (
                        num_train_rays_per_step * num_train_steps_per_sec
                )
                # Update the viewer state.
                self.viewer.state.num_train_rays_per_sec = num_train_rays_per_sec
                # Update the scene.
                self.viewer.update(step, num_train_rays_per_step)
                # Update camera poses, this only works for the SCI case for now
                self.viewer.update_camera_poses(camtoworlds)

    @torch.no_grad()
    def relocate_gs(self, min_opacity: float = 0.005) -> int:
        dead_mask = torch.sigmoid(self.splats["opacities"]) <= min_opacity
        dead_indices = dead_mask.nonzero(as_tuple=True)[0]
        alive_indices = (~dead_mask).nonzero(as_tuple=True)[0]
        num_gs = len(dead_indices)
        if num_gs <= 0:
            return num_gs

        # Sample for new GSs
        eps = torch.finfo(torch.float32).eps
        probs = torch.sigmoid(self.splats["opacities"])[alive_indices]
        probs = probs / (probs.sum() + eps)
        sampled_idxs = torch.multinomial(probs, num_gs, replacement=True)
        sampled_idxs = alive_indices[sampled_idxs]
        new_opacities, new_scales = compute_relocation(
            opacities=torch.sigmoid(self.splats["opacities"])[sampled_idxs],
            scales=torch.exp(self.splats["scales"])[sampled_idxs],
            ratios=torch.bincount(sampled_idxs)[sampled_idxs] + 1,
        )
        new_opacities = torch.clamp(new_opacities, max=1.0 - eps, min=min_opacity)
        self.splats["opacities"][sampled_idxs] = torch.logit(new_opacities)
        self.splats["scales"][sampled_idxs] = torch.log(new_scales)

        # Update splats and optimizers
        for k in self.splats.keys():
            self.splats[k][dead_indices] = self.splats[k][sampled_idxs]
        for optimizer in self.optimizers:
            for i, param_group in enumerate(optimizer.param_groups):
                p = param_group["params"][0]
                name = param_group["name"]
                p_state = optimizer.state[p]
                del optimizer.state[p]
                for key in p_state.keys():
                    if key != "step":
                        p_state[key][sampled_idxs] = 0
                p_new = torch.nn.Parameter(self.splats[name])
                optimizer.param_groups[i]["params"] = [p_new]
                optimizer.state[p_new] = p_state
                self.splats[name] = p_new
        torch.cuda.empty_cache()
        return num_gs

    @torch.no_grad()
    def add_new_gs(self, cap_max: int, min_opacity: float = 0.005) -> int:
        current_num_points = len(self.splats["means3d"])
        target_num = min(cap_max, int(1.05 * current_num_points))
        num_gs = max(0, target_num - current_num_points)
        if num_gs <= 0:
            return num_gs

        # Sample for new GSs
        eps = torch.finfo(torch.float32).eps
        probs = torch.sigmoid(self.splats["opacities"])
        probs = probs / (probs.sum() + eps)
        sampled_idxs = torch.multinomial(probs, num_gs, replacement=True)
        new_opacities, new_scales = compute_relocation(
            opacities=torch.sigmoid(self.splats["opacities"])[sampled_idxs],
            scales=torch.exp(self.splats["scales"])[sampled_idxs],
            ratios=torch.bincount(sampled_idxs)[sampled_idxs] + 1,
        )
        new_opacities = torch.clamp(new_opacities, max=1.0 - eps, min=min_opacity)
        self.splats["opacities"][sampled_idxs] = torch.logit(new_opacities)
        self.splats["scales"][sampled_idxs] = torch.log(new_scales)

        # Update splats and optimizers
        for k in self.splats.keys():
            self.splats[k] = torch.cat([self.splats[k], self.splats[k][sampled_idxs]])
        for optimizer in self.optimizers:
            for i, param_group in enumerate(optimizer.param_groups):
                p = param_group["params"][0]
                name = param_group["name"]
                p_state = optimizer.state[p]
                del optimizer.state[p]
                for key in p_state.keys():
                    if key != "step":
                        v = p_state[key]
                        v_new = torch.zeros(
                            (len(sampled_idxs), *v.shape[1:]), device=self.device
                        )
                        p_state[key] = torch.cat([v, v_new])
                p_new = torch.nn.Parameter(self.splats[name])
                optimizer.param_groups[i]["params"] = [p_new]
                optimizer.state[p_new] = p_state
                self.splats[name] = p_new
        torch.cuda.empty_cache()
        return num_gs

    @torch.no_grad()
    def add_noise_to_gs(self, last_lr):
        opacities = torch.sigmoid(self.splats["opacities"])
        scales = torch.exp(self.splats["scales"])
        actual_covariance, _ = quat_scale_to_covar_preci(
            self.splats["quats"],
            scales,
            compute_covar=True,
            compute_preci=False,
            triu=False,
        )

        def op_sigmoid(x, k=100, x0=0.995):
            return 1 / (1 + torch.exp(-k * (x - x0)))

        noise = (
                torch.randn_like(self.splats["means3d"])
                * (op_sigmoid(1 - opacities)).unsqueeze(-1)
                * cfg.noise_lr
                * last_lr
        )
        noise = torch.bmm(actual_covariance, noise.unsqueeze(-1)).squeeze(-1)
        self.splats["means3d"].add_(noise)

    @torch.no_grad()
    def visualize_traj(self, step: int):
        # get ground truth trajectory (TODO: how to load this properly)
        camtoworlds_gt = self.parser.camtoworlds_gt

        # get estimated trajectory
        camtoworlds = self.pose_adjust.get_poses().to(torch.float32).cpu().numpy()

        # align them
        traj_gt = camtoworlds_gt[:, :3, -1]
        traj = camtoworlds[:, :3, -1]

        # log their 3D trajectories to writer as an image
        s, R, t = align_umeyama(traj_gt, traj)
        traj_aligned = (s * (R @ traj.T)).T + t
        
        # plot them post alignment
        fig = plot_trajectories2D(traj_gt, traj_aligned)
        img_array = fig_to_array(fig)
        self.writer.add_image('train/trajectories', img_array, step, dataformats='HWC')
        plt.close(fig)

        # compute ATE log to writer
        # NOTE: this quantity is fine for now, but needs to be double-checked if reported in paper
        ate = compute_absolute_error_translation(traj_gt, traj_aligned)
        self.writer.add_scalar("train/ATE", ate.item(), step)


    @torch.no_grad()
    def eval(self, step: int):
        """Entry for evaluation."""
        print("Running evaluation...")
        cfg = self.cfg
        device = self.device

        valloader = torch.utils.data.DataLoader(
            self.valset, batch_size=1, shuffle=False, num_workers=1
        )

        if self.cfg.pose_opt:
            camtoworlds_all = self.pose_adjust.get_poses().to(torch.float32)

        ellipse_time = 0
        metrics = {"psnr": [], "ssim": [], "lpips": []}
        for i, data in enumerate(valloader):

            if self.cfg.pose_opt:
                camtoworlds = camtoworlds_all[i].unsqueeze(0).to(device)
            else:
                camtoworlds = data["camtoworld"].to(device)

            Ks = data["K"].to(device)
            pixels = data["image"].to(device) / 255.0
            height, width = pixels.shape[1:3]

            torch.cuda.synchronize()
            tic = time.time()
            colors, _, _ = self.rasterize_splats(
                camtoworlds=camtoworlds,
                Ks=Ks,
                width=width,
                height=height,
                sh_degree=cfg.sh_degree,
                near_plane=cfg.near_plane,
                far_plane=cfg.far_plane,
            )  # [1, H, W, 3]
            colors = torch.clamp(colors, 0.0, 1.0)
            torch.cuda.synchronize()
            ellipse_time += time.time() - tic

            # write images
            canvas = torch.cat([pixels, colors], dim=2).squeeze(0).cpu().numpy()
            imageio.imwrite(
                f"{self.render_dir}/val_{i:04d}.png", (canvas * 255).astype(np.uint8)
            )

            pixels = pixels.permute(0, 3, 1, 2)  # [1, 3, H, W]
            colors = colors.permute(0, 3, 1, 2)  # [1, 3, H, W]
            metrics["psnr"].append(self.psnr(colors, pixels))
            metrics["ssim"].append(self.ssim(colors, pixels))
            metrics["lpips"].append(self.lpips(colors, pixels))

        ellipse_time /= len(valloader)

        psnr = torch.stack(metrics["psnr"]).mean()
        ssim = torch.stack(metrics["ssim"]).mean()
        lpips = torch.stack(metrics["lpips"]).mean()
        print(
            f"PSNR: {psnr.item():.3f}, SSIM: {ssim.item():.4f}, LPIPS: {lpips.item():.3f} "
            f"Time: {ellipse_time:.3f}s/image "
            f"Number of GS: {len(self.splats['means3d'])}"
        )
        # save stats as json
        stats = {
            "psnr": psnr.item(),
            "ssim": ssim.item(),
            "lpips": lpips.item(),
            "ellipse_time": ellipse_time,
            "num_GS": len(self.splats["means3d"]),
        }
        with open(f"{self.stats_dir}/val_step{step:04d}.json", "w") as f:
            json.dump(stats, f)
        # save stats to tensorboard
        for k, v in stats.items():
            self.writer.add_scalar(f"val/{k}", v, step)
        self.writer.flush()

    @torch.no_grad()
    def render_traj(self, step: int):
        """Entry for trajectory rendering."""
        # TODO: poses should be replaced if optimized
        print("Running trajectory rendering...")
        cfg = self.cfg
        device = self.device

        camtoworlds = self.parser.camtoworlds[5:-5]
        camtoworlds = generate_interpolated_path(camtoworlds, 1)  # [N, 3, 4]
        camtoworlds = np.concatenate(
            [
                camtoworlds,
                np.repeat(np.array([[[0.0, 0.0, 0.0, 1.0]]]), len(camtoworlds), axis=0),
            ],
            axis=1,
        )  # [N, 4, 4]

        camtoworlds = torch.from_numpy(camtoworlds).float().to(device)
        K = torch.from_numpy(list(self.parser.Ks_dict.values())[0]).float().to(device)
        width, height = list(self.parser.imsize_dict.values())[0]

        canvas_all = []
        for i in tqdm.trange(len(camtoworlds), desc="Rendering trajectory"):
            renders, _, _ = self.rasterize_splats(
                camtoworlds=camtoworlds[i: i + 1],
                Ks=K[None],
                width=width,
                height=height,
                sh_degree=cfg.sh_degree,
                near_plane=cfg.near_plane,
                far_plane=cfg.far_plane,
                render_mode="RGB+ED",
            )  # [1, H, W, 4]
            colors = torch.clamp(renders[0, ..., 0:3], 0.0, 1.0)  # [H, W, 3]
            depths = renders[0, ..., 3:4]  # [H, W, 1]
            depths = (depths - depths.min()) / (depths.max() - depths.min())

            # write images
            canvas = torch.cat(
                [colors, depths.repeat(1, 1, 3)], dim=0 if width > height else 1
            )
            canvas = (canvas.cpu().numpy() * 255).astype(np.uint8)
            canvas_all.append(canvas)

        # save to video
        video_dir = f"{cfg.result_dir}/videos"
        os.makedirs(video_dir, exist_ok=True)
        writer = imageio.get_writer(f"{video_dir}/traj_{step}.mp4", fps=30)
        for canvas in canvas_all:
            writer.append_data(canvas)
        writer.close()
        print(f"Video saved to {video_dir}/traj_{step}.mp4")

    @torch.no_grad()
    def render_traj_all(self, step: int):
        """Entry for trajectory rendering."""
        print("Running trajectory rendering...")
        cfg = self.cfg
        device = self.device

        if self.cfg.pose_opt:
            camtoworlds = self.pose_adjust.get_poses().to(torch.float32).detach().cpu().numpy()
        else:
            camtoworlds = self.parser.camtoworlds[:]

        camtoworlds = generate_interpolated_path(camtoworlds, 5)  # [N, 3, 4]
        camtoworlds = np.concatenate(
            [
                camtoworlds,
                np.repeat(np.array([[[0.0, 0.0, 0.0, 1.0]]]), len(camtoworlds), axis=0),
            ],
            axis=1,
        )  # [N, 4, 4]

        camtoworlds = torch.from_numpy(camtoworlds).float().to(device)
        K = torch.from_numpy(list(self.parser.Ks_dict.values())[0]).float().to(device)
        width, height = list(self.parser.imsize_dict.values())[0]

        canvas_all = []
        for i in tqdm.trange(len(camtoworlds), desc="Rendering trajectory"):
            renders, _, _ = self.rasterize_splats(
                camtoworlds=camtoworlds[i: i + 1],
                Ks=K[None],
                width=width,
                height=height,
                sh_degree=cfg.sh_degree,
                near_plane=cfg.near_plane,
                far_plane=cfg.far_plane,
                render_mode="RGB+ED",
            )  # [1, H, W, 4]
            colors = torch.clamp(renders[0, ..., 0:3], 0.0, 1.0)  # [H, W, 3]
            depths = renders[0, ..., 3:4]  # [H, W, 1]
            depths = (depths - depths.min()) / (depths.max() - depths.min())

            # write images
            canvas = torch.cat(
                [colors, depths.repeat(1, 1, 3)], dim=0 if width > height else 1
            )
            canvas = (canvas.cpu().numpy() * 255).astype(np.uint8)
            canvas_all.append(canvas)

        # save to video
        video_dir = f"{cfg.result_dir}/videos"
        os.makedirs(video_dir, exist_ok=True)
        writer = imageio.get_writer(f"{video_dir}/traj_{step}.mp4", fps=30)
        for canvas in canvas_all:
            writer.append_data(canvas)
        writer.close()
        print(f"Video saved to {video_dir}/traj_{step}.mp4")

    @torch.no_grad()
    def _viewer_render_fn(
            self, camera_state: nerfview.CameraState, img_wh: Tuple[int, int]
    ):
        """Callable function for the viewer."""
        W, H = img_wh
        c2w = camera_state.c2w
        K = camera_state.get_K(img_wh)
        c2w = torch.from_numpy(c2w).float().to(self.device)
        K = torch.from_numpy(K).float().to(self.device)

        render_colors, _, _ = self.rasterize_splats(
            camtoworlds=c2w[None],
            Ks=K[None],
            width=W,
            height=H,
            sh_degree=self.cfg.sh_degree,  # active all SH degrees
            radius_clip=3.0,  # skip GSs that have small image radius (in pixels)
        )  # [1, H, W, 3]
        return render_colors[0].cpu().numpy()

    def _init_viewer_state(self) -> None:
        """Initializes viewer scene with given train dataset"""
        if not cfg.disable_viewer:
            assert self.viewer and self.trainset
            self.viewer.init_scene(train_dataset=self.trainset, train_state="training")


def main(cfg: Config):
    runner = Runner(cfg)

    if cfg.ckpt is not None:
        # run eval only
        ckpt = torch.load(cfg.ckpt, map_location=runner.device)
        for k in runner.splats.keys():
            runner.splats[k].data = ckpt["splats"][k]
        runner.eval(step=ckpt["step"])
        runner.render_traj(step=ckpt["step"])
    else:
        runner.train()

    if not cfg.disable_viewer:
        print("Viewer running... Ctrl+C to exit.")
        time.sleep(1000000)


if __name__ == "__main__":
    cfg = tyro.cli(Config)
    cfg.adjust_steps(cfg.steps_scaler)
    main(cfg)<|MERGE_RESOLUTION|>--- conflicted
+++ resolved
@@ -2,46 +2,39 @@
 import math
 import os
 import time
+from dataclasses import dataclass, field
 from typing import Dict, List, Optional, Tuple
 
 import imageio
-import nerfview
 import numpy as np
 import matplotlib.pyplot as plt
 import torch
 import torch.nn.functional as F
+# import torch.distributed as dist
 import tqdm
 import tyro
 import viser
-from dataclasses import dataclass, field
+import nerfview
+from pose_viewer import PoseViewer
+from datasets.colmap_dataparser import ColmapParser
+from datasets.colmap import Dataset, Parser
+from datasets.traj import generate_interpolated_path
 from torch import Tensor
 from torch.utils.tensorboard import SummaryWriter
 from torchmetrics.image import PeakSignalNoiseRatio, StructuralSimilarityIndexMeasure
 from torchmetrics.image.lpip import LearnedPerceptualImagePatchSimilarity
-
-from datasets.colmap import Dataset
-from datasets.colmap_dataparser import ColmapParser
-from datasets.traj import generate_interpolated_path
-from gsplat import quat_scale_to_covar_preci
-from gsplat.relocation import compute_relocation
-from gsplat.rendering import rasterization
-from pose_viewer import PoseViewer
-from simple_trainer import create_splats_with_optimizers
 from utils import (
     PoseOptModule,
     AppearanceOptModule,
     CameraOptModule,
     set_random_seed,
 )
-<<<<<<< HEAD
-=======
 from gsplat import quat_scale_to_covar_preci
 from gsplat.rendering import rasterization
 from gsplat.relocation import compute_relocation
 from gsplat.cuda_legacy._torch_impl import scale_rot_to_cov3d
 from simple_trainer import create_splats_with_optimizers
 from trajectory_evaluation import plot_trajectories2D, align_umeyama, compute_absolute_error_translation, fig_to_array
->>>>>>> 8a5bdd34
 
 
 @dataclass
@@ -77,14 +70,9 @@
     # Number of training steps
     max_steps: int = 30_000
     # Steps to evaluate the model
-<<<<<<< HEAD
-    eval_steps: List[int] = field(
-        default_factory=lambda: [1_000, 3_000, 5_000, 7_000, 10_000, 12_000, 15_000, 17_000, 20_000, 30_000])
-=======
     eval_steps: List[int] = field(default_factory=lambda: [1_000, 2_000, 3_000, 5_000, 7_000, 9_000, 10_000,
                                                            12_000, 15_000, 17_000, 20_000,
                                                            23_000, 25_000, 27_000, 30_000])
->>>>>>> 8a5bdd34
     # Steps to save the model
     save_steps: List[int] = field(default_factory=lambda: [7_000, 30_000])
 
@@ -530,7 +518,7 @@
                 self.writer.add_scalar("train/mem", mem, step)
                 # monitor pose learning rate
                 self.writer.add_scalar("train/poseLR", pose_scheduler.get_last_lr()[0], step)
-                
+
                 # monitor ATE
                 if cfg.pose_opt:
                     self.visualize_traj(step)
@@ -753,7 +741,7 @@
         # log their 3D trajectories to writer as an image
         s, R, t = align_umeyama(traj_gt, traj)
         traj_aligned = (s * (R @ traj.T)).T + t
-        
+
         # plot them post alignment
         fig = plot_trajectories2D(traj_gt, traj_aligned)
         img_array = fig_to_array(fig)
