--- conflicted
+++ resolved
@@ -83,7 +83,7 @@
         self.pose_refine = pose_refine
         self.num_views = camera_to_worlds.shape[0]
         self.traj_mode = traj_mode
-        
+
         if not pose_refine:
             if traj_mode == 'bezier':
                 poses_control_knots_SE3 = pp.mat2SE3(camera_to_worlds, check=False) # NOTE: hack for now
@@ -98,15 +98,15 @@
             elif traj_mode == 'individual':
                 poses_control_knots_SE3 = pp.mat2SE3(camera_to_worlds, check=False) # NOTE: hack for now
                 poses_control_knots_SE3_mid = poses_control_knots_SE3[self.num_views//2]
-                
+
                 poses_control_knots_SE3 = poses_control_knots_SE3_mid.unsqueeze(0).repeat(self.num_views,1)
                 poses_control_knots_se3 = poses_control_knots_SE3.Log()
-                
+
                 poses_noise_se3 = pp.randn_se3(self.num_views, sigma=initial_noise)
                 poses_control_knots_se3 += poses_noise_se3
-                
+
                 self.pose_control_knots = pp.Parameter(poses_control_knots_se3)
-            
+
         else:
             poses_control_knots_SE3 = pp.mat2SE3(camera_to_worlds, check=False) # NOTE: hack for now
             poses_control_knots_se3 = poses_control_knots_SE3.Log()
@@ -114,38 +114,20 @@
             poses_control_knots_se3 += poses_noise_se3
             self.pose_control_knots = pp.Parameter(poses_control_knots_se3)
 
-<<<<<<< HEAD
-        poses_control_knots_SE3 = pp.mat2SE3(camera_to_worlds, check=False)  # NOTE: hack for now
-        poses_control_knots_SE3_mid = poses_control_knots_SE3[self.num_views // 2]
-        poses_control_knots_SE3 = poses_control_knots_SE3_mid.unsqueeze(0).repeat(bezier_degree, 1).unsqueeze(0)
-        poses_control_knots_se3 = poses_control_knots_SE3.Log()
-
-        poses_noise_se3 = pp.randn_se3(1, bezier_degree, sigma=initial_noise)
-        poses_control_knots_se3 += poses_noise_se3
-
-        self.pose_control_knots = pp.Parameter(poses_control_knots_se3)
-
-    def get_poses(self):
-        # TODO: check if the device assignment here is legit
-        u = torch.linspace(start=0, end=1, steps=self.num_views, device=self.pose_control_knots.device)
-        poses = bezier_interpolation(self.pose_control_knots.Exp(), u)
-        poses = poses.matrix()[0]  # (N, 4, 4)
-=======
     def get_poses(self):
         if not self.pose_refine:
             if self.traj_mode == 'bezier':
-                
+
                 u = torch.linspace(start=0, end=1, steps=self.num_views, device=self.pose_control_knots.device)
                 poses = bezier_interpolation(self.pose_control_knots.Exp(), u)
                 poses = poses.matrix()[0] # (N, 4, 4)
-                
+
             elif self.traj_mode == 'individual':
-                
+
                 poses = self.pose_control_knots.matrix()
-                
+
         else:
             poses = self.pose_control_knots.matrix()
->>>>>>> 46359c94
 
         return poses
 
