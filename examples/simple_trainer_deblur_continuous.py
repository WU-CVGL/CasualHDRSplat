import json
import math
import os
import time
from typing import List, Literal, Optional

import imageio
import numpy as np
import torch
import torch.nn.functional as F
import tqdm
import tyro
import viser
from dataclasses import dataclass, field
from datasets.colmap import Dataset
from datasets.colmap_dataparser import ColmapParser
from datasets.deblur_nerf import DeblurNerfDataset
from datasets.hdr_deblur_nerf import HdrDeblurNerfDataset
from datasets.traj import generate_interpolated_path
from gsplat.strategy import DefaultStrategy, MCMCStrategy
from gsplat.cuda._wrapper import spherical_harmonics
from nerfview.viewer import Viewer
from pose_viewer import PoseViewer
from simple_trainer import create_splats_with_optimizers, Runner
from torch.utils.tensorboard import SummaryWriter
from torchmetrics.image import PeakSignalNoiseRatio, StructuralSimilarityIndexMeasure
from torchmetrics.image.lpip import LearnedPerceptualImagePatchSimilarity
from utils import (
    AppearanceOptModule,
    CameraOptModuleSE3,
    set_random_seed,
)
from badgs.camera_trajectory import CameraTrajectory, CameraTrajectoryConfig
from badgs.exposure_time_optimizer import ExposureTimeOptimizerConfig
from badgs.spline import SplineConfig
from badgs.spline_optimizer import SplineOptimizerConfig
from badgs.tonemapper import ToneMapper

@dataclass
class Config:
    # Disable viewer
    disable_viewer: bool = False
    # Visualize cameras in viewer
    visualize_cameras: bool = True

    # Path to the .pt file. If provide, it will skip training and render a video
    # ckpt: Optional[str] = "results/tanabata_mcmc_500k_grad25/ckpts/ckpt_29999.pt"
    ckpt: Optional[str] = None

    # Path to the Mip-NeRF 360 dataset
    # data_dir: str = "data/360_v2/garden"
    # data_dir: str = "/datasets/bad-gaussian/data/bad-nerf-gtK-colmap-nvs/blurtanabata"
<<<<<<< HEAD
    data_dir: str = "/run/user/1000/gvfs/sftp:host=login/datasets/HDR-Bad-Gaussian/outdoorpool"
    # data_dir: str = "/home/cvgluser/blender/blender-3.6.13-linux-x64/data/deblurnerf/rawdata_new_tra1/factory/process_eval"
=======
    # data_dir: str = "/datasets/HDR-Bad-Gaussian/images_ns_process"
    data_dir: str = "/datasets/HDR-Bad-Gaussian/HDRBlurcozyroom_colmap_true_no_blur"
>>>>>>> aebf3668
    # Downsample factor for the dataset
    data_factor: int = 1
    # How much to scale the camera origins by. Default: 0.25 for LLFF scenes.
    scale_factor: float = 0.25
    # Directory to save results
    # result_dir: str = "results/garden_vanilla"
    # result_dir: str = "results/tanabata_vanilla"
    # result_dir: str = "results/tanabata_mcmc_500k_grad25"
    # result_dir: str = "results/tanabata_den4e-4_grad25_absgrad"
<<<<<<< HEAD
    result_dir: str = "results/outdoorpool_eval"
=======
    # result_dir: str = "results/hdr_ikun_mcmc_500k_grad25_explr_1e-4"
    result_dir: str = "results/HDRBlurcozyroom_colmap_true_no_blur"
>>>>>>> aebf3668
    # Every N images there is a test image
    test_every: int = 9999
    # Random crop size for training  (experimental)
    patch_size: Optional[int] = None
    # A global scaler that applies to the scene size related parameters
    global_scale: float = 1.0

    # Port for the viewer server
    port: int = 8080

    # Batch size for training. Learning rates are scaled automatically
    batch_size: int = 1
    # A global factor to scale the number of training steps
    steps_scaler: float = 1.0

    # Number of training steps
    max_steps: int = 30_000
    # Steps to evaluate the model
    eval_steps: List[int] = field(default_factory=lambda: [50,100,3_000, 7_000, 10_000, 15_000, 20_000, 30_000])
    # Steps to save the model
    save_steps: List[int] = field(default_factory=lambda: [3_000, 7_000, 10_000, 15_000, 20_000, 30_000])

    # Initialization strategy
    init_type: str = "sfm"
    # Initial number of GSs. Ignored if using sfm
    init_num_pts: int = 100_000
    # Initial extent of GSs as a multiple of the camera extent. Ignored if using sfm
    init_extent: float = 3.0
    # Degree of spherical harmonics
    sh_degree: int = 3
    # Turn on another SH degree every this steps
    sh_degree_interval: int = 1000
    # Weight for SSIM loss
    ssim_lambda: float = 0.2

    # Near plane clipping distance
    near_plane: float = 0.01
    # Far plane clipping distance
    far_plane: float = 1e10

    ########### Motion Deblur ###############

    # BAD-Gaussians: Number of virtual cameras
    num_virtual_views: int = 10
    # BAD-Gaussians: Trajectory representation type
    traj_type: Literal["linear", "cubic"] = "cubic"
    # BAD-Gaussians: Trajectory interpolation ratio
    traj_interpolate_ratio: float = 2.0

    ########### HDR ###############

    # Read HDR Deblur-NeRF Dataset
    enable_hdr_deblur: bool = True

    ###### MCMC parameters ######

    # whether to use MCMC
    enable_mcmc: bool = True
    # How much to scale the camera origins by
    scale_factor_mcmc: float = 1.0
    # MCMC Maximum number of GSs.
    cap_max: int = 100_000
    # MCMC samping noise learning rate
    noise_lr = 5e5
    # MCMC Opacity regularization
    opacity_reg = 0.01
    # MCMC Scale regularization
    scale_reg = 0.01
    # MCMC Initial opacity of GS
    init_opa_mcmc: float = 0.5
    # MCMC Initial scale of GS
    init_scale_mcmc: float = 0.1
    # Start refining GSs after this iteration
    refine_start_iter_mcmc: int = 500
    # Stop refining GSs after this iteration
    refine_stop_iter_mcmc: int = 25_000
    # Refine GSs every this steps
    refine_every_mcmc: int = 100

    ###### Non-MCMC parameters ######

    # Initial opacity of GS
    init_opa: float = 0.1
    # Initial scale of GS
    init_scale: float = 1.0
    # GSs with opacity below this value will be pruned
    prune_opa: float = 0.005
    # GSs with image plane gradient above this value will be split/duplicated
    grow_grad2d: float = 4e-3
    # GSs with scale below this value will be duplicated. Above will be split
    grow_scale3d: float = 0.01
    # GSs with scale above this value will be pruned.
    prune_scale3d: float = 0.1
    # Start refining GSs after this iteration
    refine_start_iter: int = 500
    # Stop refining GSs after this iteration
    refine_stop_iter: int = 15_000
    # Refine GSs every this steps
    refine_every: int = 100
    # Reset opacities every this steps
    reset_every: int = 3000
    # Use absolute gradient for pruning. This typically requires larger --grow_grad2d, e.g., 0.0008 or 0.0006
    absgrad: bool = True

    ########### Rasterization ###############

    # Use packed mode for rasterization, this leads to less memory usage but slightly slower.
    packed: bool = False
    # Use sparse gradients for optimization. (experimental)
    sparse_grad: bool = False
    # Anti-aliasing in rasterization. Might slightly hurt quantitative metrics.
    antialiased: bool = False
    # Whether to use revised opacity heuristic from arXiv:2404.06109 (experimental)
    revised_opacity: bool = False

    ########### Background ###############

    # Use random background for training to discourage transparency
    random_bkgd: bool = True

    ########### Exposure Time ###############

    # Whether to optimize exposure time as a parameter
    optimize_exposure_time: bool = True
    # Learning rate for exposure time optimization
    exposure_time_lr: float = 1e-4
    # Learning rate decay rate of exposure time optimization
    exposure_time_lr_decay: float = 1e-3
    # Initial noise for exposure time optimization
    exposure_time_init_noise: float = 1e-10
    # Exposure time gradient accumulation steps
    exposure_time_gradient_accumulation_steps: int = 25


    ########### Camera Opt ###############

    # Learning rate for camera optimization
    pose_opt_lr: float = 1e-3
    # Regularization for camera optimization as weight decay
    pose_opt_reg: float = 1e-6
    # Learning rate decay rate of camera optimization
    pose_opt_lr_decay: float = 1e-3
    # Initial noise for camera optimization
    pose_init_noise_se3: float = 1e-5
    # Pose gradient accumulation steps
    pose_gradient_accumulation_steps: int = 25

    ########### Novel View Eval Camera Opt ###############

    # Steps per image to evaluate the novel view synthesis
    nvs_steps: int = 500
    # Novel view synthesis evaluation pose learning rate
    nvs_pose_lr: float = 1e-3
    # Novel view synthesis evaluation pose regularization
    nvs_pose_reg: float = 0.0
    # Novel view synthesis evaluation pose learning rate decay
    nvs_pose_lr_decay: float = 1e-2

    ########### Appearance Opt ###############

    # Enable appearance optimization. (experimental)
    app_opt: bool = False
    # Appearance embedding dimension
    app_embed_dim: int = 16
    # Learning rate for appearance optimization
    app_opt_lr: float = 1e-3
    # Regularization for appearance optimization as weight decay
    app_opt_reg: float = 1e-6

    ########### Depth Loss ###############

    # Enable depth loss. (experimental)
    depth_loss: bool = False
    # Weight for depth loss
    depth_lambda: float = 1e-2

    ########### Logging ###############

    # Dump information to tensorboard every this steps
    tb_every: int = 100
    # Save training images to tensorboard
    tb_save_image: bool = False

    ########### Scale Reg ###############

    # If enabled, a scale regularization introduced in PhysGauss (https://xpandora.github.io/PhysGaussian/) is used for reducing huge spikey gaussians.
    use_scale_regularization: bool = True
    # threshold of ratio of gaussian max to min scale before applying regularization loss from the PhysGaussian paper
    max_gauss_ratio: float = 10.0

    ########### HDR settings ###############

    use_HDR: bool = True
    k_times: float = 16.0
    tonemapper_lr: float = 0.005

    tonemapper_reg: float = 1e-6
    tonemapper_lr_decay: float = 0.01

    use_whitebalance: bool = False
    ######################################

    def __post_init__(self):
        if self.enable_mcmc:
            print("MCMC enabled.train_ref_idx")
            self.scale_factor = self.scale_factor_mcmc
            self.init_opa = self.init_opa_mcmc
            self.init_scale = self.init_scale_mcmc
            self.refine_start_iter = self.refine_start_iter_mcmc
            self.refine_stop_iter = self.refine_stop_iter_mcmc
            self.refine_every = self.refine_every_mcmc
        else:
            self.grow_grad2d = self.grow_grad2d / self.num_virtual_views

    def adjust_steps(self, factor: float):
        self.eval_steps = [int(i * factor) for i in self.eval_steps]
        self.save_steps = [int(i * factor) for i in self.save_steps]
        self.max_steps = int(self.max_steps * factor)
        self.sh_degree_interval = int(self.sh_degree_interval * factor)
        self.refine_start_iter = int(self.refine_start_iter * factor)
        self.refine_stop_iter = int(self.refine_stop_iter * factor)
        self.reset_every = int(self.reset_every * factor)
        self.refine_every = int(self.refine_every * factor)


class DeblurRunner(Runner):
    """Engine for training and testing."""

    def __init__(self, cfg: Config) -> None:
        set_random_seed(42)

        self.cfg = cfg
        self.device = "cuda"

        # Where to dump results.
        os.makedirs(cfg.result_dir, exist_ok=True)

        # Setup output directories.
        self.ckpt_dir = f"{cfg.result_dir}/ckpts"
        os.makedirs(self.ckpt_dir, exist_ok=True)
        self.stats_dir = f"{cfg.result_dir}/stats"
        os.makedirs(self.stats_dir, exist_ok=True)
        self.render_dir = f"{cfg.result_dir}/renders"
        os.makedirs(self.render_dir, exist_ok=True)

        # Tensorboard
        self.writer = SummaryWriter(log_dir=f"{cfg.result_dir}/tb")

        # Load data: Training data should contain initial points and colors.
        self.parser = ColmapParser(
            data_dir=cfg.data_dir,
            factor=cfg.data_factor,
            normalize=True,
            scale_factor=cfg.scale_factor,
        )
        if cfg.enable_hdr_deblur:
            self.parser.test_every = 0
            self.parser.valstart = 2
            self.parser.valend = 2
            self.trainset = HdrDeblurNerfDataset(self.parser, split="all")
            self.valset = HdrDeblurNerfDataset(self.parser, split="val")#novel view
            self.testset = HdrDeblurNerfDataset(self.parser, split="test")
        else:
            self.trainset = Dataset(
                self.parser,
                split="train",
                patch_size=cfg.patch_size,
                load_depths=cfg.depth_loss,
            )
            self.valset = Dataset(self.parser, split="val")
            self.testset = DeblurNerfDataset(self.parser, split="test")
        self.scene_scale = self.parser.scene_scale * 1.1 * cfg.global_scale
        print("Scene scale:", self.scene_scale)

        # Model
        feature_dim = 32 if cfg.app_opt else None
        self.splats, self.optimizers = create_splats_with_optimizers(
            self.parser,
            init_type=cfg.init_type,
            init_num_pts=cfg.init_num_pts,
            init_extent=cfg.init_extent,
            init_opacity=cfg.init_opa,
            init_scale=cfg.init_scale,
            scene_scale=self.scene_scale,
            sh_degree=cfg.sh_degree,
            sparse_grad=cfg.sparse_grad,
            batch_size=cfg.batch_size,
            feature_dim=feature_dim,
            device=self.device,
        )
        print("Model initialized. Number of GS:", len(self.splats["means"]))

        # Densification Strategy
        if cfg.enable_mcmc:
            self.strategy = MCMCStrategy(
                verbose=True,
                cap_max=cfg.cap_max,
                noise_lr=cfg.noise_lr,
                refine_start_iter=cfg.refine_start_iter,
                refine_stop_iter=cfg.refine_stop_iter,
                refine_every=cfg.refine_every,
            )
            self.strategy.check_sanity(self.splats, self.optimizers)
            self.strategy_state = self.strategy.initialize_state()
        else:
            self.strategy = DefaultStrategy(
                verbose=True,
                scene_scale=self.scene_scale,
                prune_opa=cfg.prune_opa,
                grow_grad2d=cfg.grow_grad2d,
                grow_scale3d=cfg.grow_scale3d,
                prune_scale3d=cfg.prune_scale3d,
                # refine_scale2d_stop_iter=4000,  # splatfacto behavior
                refine_start_iter=cfg.refine_start_iter,
                refine_stop_iter=cfg.refine_stop_iter,
                reset_every=cfg.reset_every,
                refine_every=cfg.refine_every,
                absgrad=cfg.absgrad,
                revised_opacity=cfg.revised_opacity,
            )
            self.strategy.check_sanity(self.splats, self.optimizers)
            self.strategy_state = self.strategy.initialize_state()

        # Camera Trajectory: Spline and Exposure Time Optimization
        if cfg.traj_type == "linear":
            spline_degree = 1
        elif cfg.traj_type == "cubic":
            spline_degree = 3
        else:
            raise NotImplementedError(f"Unknown trajectory type: {cfg.traj_type}")
        self.camera_trajectory_config: CameraTrajectoryConfig = CameraTrajectoryConfig(
            spline=SplineConfig(
                degree=spline_degree,
                spline_optimizer=SplineOptimizerConfig(
                    mode="SE3",
                    initial_noise_se3_std=cfg.pose_init_noise_se3,
                ),
            ),
            exposure_time_optimizer=ExposureTimeOptimizerConfig(
                mode="linear" if cfg.optimize_exposure_time else "off",
                initial_noise_std=cfg.exposure_time_init_noise,
            ),
            num_virtual_views=cfg.num_virtual_views,
            traj_interpolate_ratio=cfg.traj_interpolate_ratio,
        )
        self.camera_trajectory: CameraTrajectory = self.camera_trajectory_config.setup(
            timestamps=self.parser.timestamps,
            exposure_times=self.parser.exposure_times,
            c2ws=torch.tensor(self.parser.camtoworlds).float(),
            device="cuda",
        )
        camera_trajectory_param_groups = {}
        self.camera_trajectory.get_param_groups(camera_trajectory_param_groups)
        self.camera_trajectory_optimizer = torch.optim.Adam(
            camera_trajectory_param_groups["camera_opt"],
            lr=cfg.pose_opt_lr * math.sqrt(cfg.batch_size),
            weight_decay=cfg.pose_opt_reg,
        )
        self.exposure_time_optimizer = torch.optim.Adam(
            camera_trajectory_param_groups["exposure_time_opt"],
            lr=cfg.exposure_time_lr * math.sqrt(cfg.batch_size),
            weight_decay=cfg.exposure_time_lr_decay,
        )

<<<<<<< HEAD
        if cfg.optimize_exposure_time:
            self.exposure_time_optimizer = torch.optim.Adam(
                camera_trajectory_param_groups["exposure_times"],
                lr=cfg.exposure_time_lr * math.sqrt(cfg.batch_size),
                weight_decay=cfg.pose_opt_reg,
            )
        if cfg.use_HDR:
            self.tonemapper = ToneMapper(64).cuda()
            grad_vars = list(self.tonemapper.parameters())
            if cfg.use_whitebalance:
                self.tonemapper.setup_whitebalance(self.trainset.parser.image_paths,self.trainset.indices,self.device)
                grad_vars += list(self.tonemapper.wb.parameters())

            self.tonemapper_optimizer = torch.optim.Adam(
                grad_vars,
                lr=cfg.tonemapper_lr * math.sqrt(cfg.batch_size),
                weight_decay=cfg.tonemapper_reg,
            )





=======
        # Appearance Optimization
>>>>>>> aebf3668
        self.app_optimizers = []
        if cfg.app_opt:
            self.app_module = AppearanceOptModule(
                len(self.trainset), feature_dim, cfg.app_embed_dim, cfg.sh_degree
            ).to(self.device)
            # initialize the last layer to be zero so that the initial output is zero.
            torch.nn.init.zeros_(self.app_module.color_head[-1].weight)
            torch.nn.init.zeros_(self.app_module.color_head[-1].bias)
            self.app_optimizers = [
                torch.optim.Adam(
                    self.app_module.embeds.parameters(),
                    lr=cfg.app_opt_lr * math.sqrt(cfg.batch_size) * 10.0,
                    weight_decay=cfg.app_opt_reg,
                ),
                torch.optim.Adam(
                    self.app_module.color_head.parameters(),
                    lr=cfg.app_opt_lr * math.sqrt(cfg.batch_size),
                ),
            ]

        # Losses & Metrics.
        self.ssim = StructuralSimilarityIndexMeasure(data_range=1.0).to(self.device)
        self.psnr = PeakSignalNoiseRatio(data_range=1.0).to(self.device)
        self.lpips = LearnedPerceptualImagePatchSimilarity(normalize=True).to(
            self.device
        )

        # Viewer
        if not self.cfg.disable_viewer:
            self.server = viser.ViserServer(port=cfg.port, verbose=False)
            if cfg.visualize_cameras:
                self.viewer = PoseViewer(
                    server=self.server,
                    render_fn=self._viewer_render_fn,
                    mode="training",
                )
            else:
                self.viewer = Viewer(
                    server=self.server,
                    render_fn=self._viewer_render_fn,
                    mode="training",
                )

        if not cfg.enable_mcmc:
            # Running stats for prunning & growing.
            n_gauss = len(self.splats["means"])
            self.running_stats = {
                "grad2d": torch.zeros(n_gauss, device=self.device),  # norm of the gradient
                "count": torch.zeros(n_gauss, device=self.device, dtype=torch.int),
            }

    def train(self):
        cfg = self.cfg
        device = self.device

        # Dump cfg.
        with open(f"{cfg.result_dir}/cfg.json", "w") as f:
            json.dump(vars(cfg), f)

        max_steps = cfg.max_steps
        init_step = 0

        schedulers = [
            # means has a learning rate schedule, that end at 0.01 of the initial value
            torch.optim.lr_scheduler.ExponentialLR(
                self.optimizers["means"], gamma=0.01 ** (1.0 / max_steps)
            ),
        ]
        # pose optimization has a learning rate schedule
        pose_scheduler = torch.optim.lr_scheduler.ExponentialLR(
            self.camera_trajectory_optimizer,
            gamma=cfg.pose_opt_lr_decay ** (1.0 / max_steps)
        )
        schedulers.append(pose_scheduler)

        # exposure time optimization has a learning rate schedule
        if cfg.optimize_exposure_time:
            exposure_time_scheduler = torch.optim.lr_scheduler.ExponentialLR(
                self.exposure_time_optimizer,
                gamma=cfg.exposure_time_lr_decay ** (1.0 / max_steps)
            )
            schedulers.append(exposure_time_scheduler)

        trainloader = torch.utils.data.DataLoader(
            self.trainset,
            batch_size=cfg.batch_size,
            shuffle=True,
            num_workers=4,
            persistent_workers=True,
            pin_memory=True,
        )
        trainloader_iter = iter(trainloader)

        if cfg.visualize_cameras:
            self._init_viewer_state()

        # Training loop.
        global_tic = time.time()
        pbar = tqdm.tqdm(range(init_step, max_steps))
        for step in pbar:
            if not cfg.disable_viewer:
                while self.viewer.state.status == "paused":
                    time.sleep(0.01)
                self.viewer.lock.acquire()
                tic = time.time()

            try:
                data = next(trainloader_iter)
            except StopIteration:
                trainloader_iter = iter(trainloader)
                data = next(trainloader_iter)

            camtoworlds_gt = data["camtoworld"].to(device)  # [1, 4, 4]
            Ks = data["K"].to(device)  # [1, 3, 3]
            pixels = data["image"].to(device) / 255.0  # [1, H, W, 3]
            num_train_rays_per_step = (
                    pixels.shape[0] * pixels.shape[1] * pixels.shape[2]
            )
            if cfg.depth_loss:
                points = data["points"].to(device)  # [1, M, 2]
                depths_gt = data["depths"].to(device)  # [1, M]

            height, width = pixels.shape[1:3]

            image_ids = data["image_id"]
            poses, exposure_times = self.camera_trajectory(image_ids, "uniform")
            camtoworlds = poses.matrix()
            num_cur_virt_views = camtoworlds.shape[0]
            Ks = Ks.tile((num_cur_virt_views, 1, 1))

            # sh schedule
            sh_degree_to_use = min(step // cfg.sh_degree_interval, cfg.sh_degree)

            # forward
            renders, alphas, info = self.rasterize_splats(
                camtoworlds=camtoworlds,
                Ks=Ks,
                width=width,
                height=height,
                sh_degree=sh_degree_to_use,
                near_plane=cfg.near_plane,
                far_plane=cfg.far_plane,
                image_ids=image_ids,
                render_mode="RGB+ED" if cfg.depth_loss else "RGB",
                exposure_time=exposure_times,
            )
            if renders.shape[-1] == 4:
                colors, depths = renders[..., 0:3], renders[..., 3:4]
            else:
                colors, depths = renders, None

            if cfg.random_bkgd:
                bkgd = torch.rand(1, 3, device=device)
                colors = colors + bkgd * (1.0 - alphas)

            # BAD-Gaussians: average the virtual views
            colors = colors.mean(0)[None]

            if not cfg.enable_mcmc:
                self.strategy.step_pre_backward(
                    params=self.splats,
                    optimizers=self.optimizers,
                    state=self.strategy_state,
                    step=step,
                    info=info,
                )

            # loss
            l1loss = F.l1_loss(colors, pixels)
            ssimloss = 1.0 - self.ssim(
                pixels.permute(0, 3, 1, 2), colors.permute(0, 3, 1, 2)
            )
            loss = l1loss * (1.0 - cfg.ssim_lambda) + ssimloss * cfg.ssim_lambda
            if cfg.depth_loss:
                # query depths from depth map
                points = torch.stack(
                    [
                        points[:, :, 0] / (width - 1) * 2 - 1,
                        points[:, :, 1] / (height - 1) * 2 - 1,
                    ],
                    dim=-1,
                )  # normalize to [-1, 1]
                grid = points.unsqueeze(2)  # [1, M, 1, 2]
                depths = F.grid_sample(
                    depths.permute(0, 3, 1, 2), grid, align_corners=True
                )  # [1, 1, M, 1]
                depths = depths.squeeze(3).squeeze(1)  # [1, M]
                # calculate loss in disparity space
                disp = torch.where(depths > 0.0, 1.0 / depths, torch.zeros_like(depths))
                disp_gt = 1.0 / depths_gt  # [1, M]
                depthloss = F.l1_loss(disp, disp_gt) * self.scene_scale
                loss += depthloss * cfg.depth_lambda

            if cfg.enable_mcmc:
                loss = (
                        loss
                        + cfg.opacity_reg
                        * torch.abs(torch.sigmoid(self.splats["opacities"])).mean()
                )
                loss = (
                        loss
                        + cfg.scale_reg * torch.abs(torch.exp(self.splats["scales"])).mean()
                )

            if cfg.use_scale_regularization and step % 10 == 0:
                scale_exp = torch.exp(self.splats["scales"])
                scale_reg = (
                        torch.maximum(
                            scale_exp.amax(dim=-1) / scale_exp.amin(dim=-1),
                            torch.tensor(cfg.max_gauss_ratio),
                        )
                        - cfg.max_gauss_ratio
                )
                scale_reg = 0.1 * scale_reg.mean()
                loss += scale_reg
            if cfg.use_HDR:
                loss += F.l1_loss(colors/2/colors.mean(), pixels/2/pixels.mean())
                if exposure_times<0:
                    loss+=-exposure_times
            else:
                scale_reg = torch.tensor(0.0).to(self.device)

            loss.backward()

            desc = f"loss={loss.item():.3f}| " f"sh degree={sh_degree_to_use}| "
            if cfg.depth_loss:
                desc += f"depth loss={depthloss.item():.6f}| "
            pbar.set_description(desc)

            if cfg.tb_every > 0 and step % cfg.tb_every == 0:
                mem = torch.cuda.max_memory_allocated() / 1024 ** 3
                self.writer.add_scalar("train/loss", loss.item(), step)
                self.writer.add_scalar("train/l1loss", l1loss.item(), step)
                self.writer.add_scalar("train/ssimloss", ssimloss.item(), step)
                self.writer.add_scalar("train/num_GS", len(self.splats["means"]), step)
                self.writer.add_scalar("train/mem", mem, step)

                # monitor pose optimization
                metrics_dict = {}
                self.camera_trajectory.get_metrics_dict(metrics_dict)
                self.writer.add_scalar(
                    "train/camera_opt_translation",
                    metrics_dict["camera_opt_translation"],
                    step
                )
                self.writer.add_scalar(
                    "train/camera_opt_rotation",
                    metrics_dict["camera_opt_rotation"],
                    step
                )
                # monitor exposure time
                if cfg.optimize_exposure_time:
                    self.writer.add_scalar(
                        "train/exposure_time_opt",
                        metrics_dict["exposure_time_opt"],
                        step
                    )
                    self.writer.add_scalar(
                        "train/exposureLR",
                        exposure_time_scheduler.get_last_lr()[0],
                        step
                    )

                # monitor pose learning rate
                self.writer.add_scalar("train/poseLR", pose_scheduler.get_last_lr()[0], step)
                # monitor ATE
                # self.visualize_traj(step)

                if cfg.depth_loss:
                    self.writer.add_scalar("train/depthloss", depthloss.item(), step)

                if cfg.tb_save_image:
                    canvas = torch.cat([pixels, colors], dim=2).detach().cpu().numpy()
                    canvas = canvas.reshape(-1, *canvas.shape[2:])
                    self.writer.add_image("train/render", canvas, step)
                self.writer.flush()

            if cfg.enable_mcmc:
                self.strategy.step_post_backward(
                    params=self.splats,
                    optimizers=self.optimizers,
                    state=self.strategy_state,
                    step=step,
                    info=info,
                    lr=schedulers[0].get_last_lr()[0],
                )
            else:
                self.strategy.step_post_backward(
                    params=self.splats,
                    optimizers=self.optimizers,
                    state=self.strategy_state,
                    step=step,
                    info=info,
                    packed=cfg.packed,
                )

            # Turn Gradients into Sparse Tensor before running optimizer
            if cfg.sparse_grad:
                assert cfg.packed, "Sparse gradients only work with packed mode."
                gaussian_ids = info["gaussian_ids"]
                for k in self.splats.keys():
                    grad = self.splats[k].grad
                    if grad is None or grad.is_sparse:
                        continue
                    self.splats[k].grad = torch.sparse_coo_tensor(
                        indices=gaussian_ids[None],  # [1, nnz]
                        values=grad[gaussian_ids],  # [nnz, ...]
                        size=self.splats[k].size(),  # [N, ...]
                        is_coalesced=len(Ks) == 1,
                    )

            # optimize 3DGS
            for optimizer in self.optimizers.values():
                optimizer.step()
                optimizer.zero_grad(set_to_none=True)

            # optimize appearance
            for optimizer in self.app_optimizers:
                optimizer.step()
                optimizer.zero_grad(set_to_none=True)

            # optimize exposure time
            if cfg.optimize_exposure_time:
                if step % cfg.exposure_time_gradient_accumulation_steps == cfg.exposure_time_gradient_accumulation_steps - 1:
                    self.exposure_time_optimizer.step()
                if step % cfg.exposure_time_gradient_accumulation_steps == 0:
                    self.exposure_time_optimizer.zero_grad(set_to_none=True)
            if cfg.use_HDR:
                self.tonemapper_optimizer.step()
                self.tonemapper_optimizer.zero_grad(set_to_none=True)


            # optimize camera trajectory
            if step % cfg.pose_gradient_accumulation_steps == cfg.pose_gradient_accumulation_steps - 1:
                self.camera_trajectory_optimizer.step()
            if step % cfg.pose_gradient_accumulation_steps == 0:
                self.camera_trajectory_optimizer.zero_grad(set_to_none=True)

            # update learning rate
            for scheduler in schedulers:
                scheduler.step()

            # save checkpoint
            if step in [i - 1 for i in cfg.save_steps] or step == max_steps - 1:
                mem = torch.cuda.max_memory_allocated() / 1024 ** 3
                stats = {
                    "mem": mem,
                    "ellipse_time": time.time() - global_tic,
                    "num_GS": len(self.splats["means"]),
                }
                print("Step: ", step, stats)
                with open(f"{self.stats_dir}/train_step{step:04d}.json", "w") as f:
                    json.dump(stats, f)
                torch.save(
                    {
                        "step": step,
                        "splats": self.splats.state_dict(),
                        "camera_trajectory": self.camera_trajectory.state_dict(),
                    },
                    f"{self.ckpt_dir}/ckpt_{step}.pt",
                )

            # eval the full set
            if step in [i - 1 for i in cfg.eval_steps] or step == max_steps - 1:
                self.eval_deblur(step)
                if self.valset is not None:
                    self.eval_novel_view(step)
                # self.render_traj(step)

            if not cfg.disable_viewer:
                self.viewer.lock.release()
                num_train_steps_per_sec = 1.0 / (time.time() - tic)
                num_train_rays_per_sec = (
                        num_train_rays_per_step * num_train_steps_per_sec
                )
                # Update the viewer state.
                self.viewer.state.num_train_rays_per_sec = num_train_rays_per_sec
                # Update the scene.
                self.viewer.update(step, num_train_rays_per_step)
    def order_loss(self):
        self.tonemapper
    @torch.no_grad()
    def eval_deblur(self, step: int):
        """Entry for evaluation."""
        print("Running evaluation...")
        cfg = self.cfg
        device = self.device

        testloader = torch.utils.data.DataLoader(
            self.testset, batch_size=1, shuffle=False, num_workers=1
        )
        ellipse_time = 0
        metrics = {"psnr": [], "ssim": [], "lpips": []}
        for i, data in enumerate(testloader):
            camtoworlds_gt = data["camtoworld"].to(device)
            Ks = data["K"].to(device)
            pixels = data["image"].to(device) / 255.0
            height, width = pixels.shape[1:3]

            image_ids = data["image_id"]
            pose, exposure_time = self.camera_trajectory(image_ids, "start")
            camtoworlds = pose.matrix()[None, ...]

            torch.cuda.synchronize()
            tic = time.time()
            colors, _, _ = self.rasterize_splats(
                camtoworlds=camtoworlds,
                Ks=Ks,
                width=width,
                height=height,
                sh_degree=cfg.sh_degree,
                near_plane=cfg.near_plane,
                far_plane=cfg.far_plane,
                image_ids=image_ids,
                exposure_time=exposure_time,
            )  # [1, H, W, 3]
            colors = torch.clamp(colors, 0.0, 1.0)
            torch.cuda.synchronize()
            ellipse_time += time.time() - tic

            # write images
            canvas = torch.cat([pixels, colors], dim=2).squeeze(0).cpu().numpy()
            imageio.imwrite(
                f"{self.render_dir}/{step:04d}_deblur_{i:04d}.png", (canvas * 255).astype(np.uint8)
            )

            pixels = pixels.permute(0, 3, 1, 2)  # [1, 3, H, W]
            colors = colors.permute(0, 3, 1, 2)  # [1, 3, H, W]
            metrics["psnr"].append(self.psnr(colors, pixels))
            metrics["ssim"].append(self.ssim(colors, pixels))
            metrics["lpips"].append(self.lpips(colors, pixels))

        ellipse_time /= len(testloader)

        psnr = torch.stack(metrics["psnr"]).mean()
        ssim = torch.stack(metrics["ssim"]).mean()
        lpips = torch.stack(metrics["lpips"]).mean()
        print(
            f"Deblurring at Step_{step:04d}:"
            f"PSNR: {psnr.item():.3f}, SSIM: {ssim.item():.4f}, LPIPS: {lpips.item():.3f} "
            f"Time: {ellipse_time:.3f}s/image "
            f"Number of GS: {len(self.splats['means'])}"
        )
        # save stats as json
        stats = {
            "psnr": psnr.item(),
            "ssim": ssim.item(),
            "lpips": lpips.item(),
            "ellipse_time": ellipse_time,
            "num_GS": len(self.splats["means"]),
        }
        with open(f"{self.stats_dir}/deblur_step{step:04d}.json", "w") as f:
            json.dump(stats, f)
        # save stats to tensorboard
        for k, v in stats.items():
            self.writer.add_scalar(f"deblur/{k}", v, step)
        self.writer.flush()

    def eval_novel_view(self, step: int):
        """Entry for evaluation."""
        print("Running evaluation...")
        cfg = self.cfg
        device = self.device

        valloader = torch.utils.data.DataLoader(
            self.valset, batch_size=1, shuffle=False, num_workers=1
        )

        # Freeze the scene
        for optimizer in self.optimizers.values():
            for param_group in optimizer.param_groups:
                param_group["params"][0].requires_grad = False

        if cfg.use_HDR:
            for param_group in self.tonemapper_optimizer.param_groups:
                param_group["params"][0].requires_grad = False
            for param_group in self.exposure_time_optimizer.param_groups:
                param_group["params"][0].requires_grad = False

        metrics = {"psnr": [], "ssim": [], "lpips": []}
        for i, data in enumerate(valloader):
            camtoworlds = data["camtoworld"].to(device)
            Ks = data["K"].to(device)
            pixels = data["image"].to(device) / 255.0  # [1, H, W, 3]
            height, width = pixels.shape[1:3]
            image_ids = data["image_id"].to(device)
            exposure_time = data['exposure_time']
            print('exposure:',exposure_time.item())
            pixels_ = pixels.permute(0, 3, 1, 2)  # [1, 3, H, W]

            novel_view_pose_adjust = CameraOptModuleSE3(1).to(self.device)
            novel_view_pose_adjust.random_init(cfg.pose_init_noise_se3)
            novel_view_pose_optimizer = torch.optim.Adam(
                novel_view_pose_adjust.parameters(),
                lr=cfg.nvs_pose_lr * math.sqrt(cfg.batch_size),
                weight_decay=cfg.nvs_pose_reg,
                eps=1e-15,
            )

            scheduler = torch.optim.lr_scheduler.ExponentialLR(
                novel_view_pose_optimizer,
                gamma=cfg.pose_opt_lr_decay ** (1.0 / cfg.max_steps)
            )

            for j in range(cfg.nvs_steps):
                camtoworlds_new = novel_view_pose_adjust(camtoworlds, torch.tensor([0]).to(self.device))
                colors, alphas, info = self.rasterize_splats(
                    camtoworlds=camtoworlds_new,
                    Ks=Ks,
                    width=width,
                    height=height,
                    sh_degree=cfg.sh_degree,
                    near_plane=cfg.near_plane,
                    far_plane=cfg.far_plane,
                    image_ids=image_ids,
                    render_mode="RGB",
                    exposure_time=exposure_time,
                )
                # colors = torch.clamp(colors, 0.0, 1.0)
                colors_ = colors.permute(0, 3, 1, 2)  # [1, 3, H, W]

                # loss
                l1loss = F.l1_loss(colors, pixels)
                ssimloss = 1.0 - self.ssim(colors_, pixels_)
                loss = l1loss * (1.0 - cfg.ssim_lambda) + ssimloss * cfg.ssim_lambda

                loss.backward()

                novel_view_pose_optimizer.step()
                novel_view_pose_optimizer.zero_grad(set_to_none=True)

                scheduler.step()
                with torch.no_grad():
                    if j % 50 == 0:
                        colors_ = torch.clamp(colors_, 0.0, 1.0)
                        psnr = self.psnr(colors_.detach(), pixels_)
                        ssim = self.ssim(colors_, pixels_)
                        lpips = self.lpips(colors_.detach(), pixels_)
                        print(
                            f"NVS eval at Step_{step:04d}:"
                            f"NVS_IMG_#{i:04d}_step_{j:04d}:"
                            f"PSNR: {psnr.item():.3f}, SSIM: {ssim.item():.4f}, LPIPS: {lpips.item():.3f} "
                            f"exposure_time:{exposure_time.item():.3f}"
                        )
                        metrics["psnr"].append(psnr)
                        metrics["ssim"].append(ssim)
                        metrics["lpips"].append(lpips)

                        # # NVS Debugging
                        # stats = {
                        #     "psnr": psnr.item(),
                        #     "ssim": ssim.item(),
                        #     "lpips": lpips.item(),
                        # }
                        # for k, v in stats.items():
                        #     self.writer.add_scalar(f"nvs/{step}/{i}/{k}", v, j)
                        # self.writer.add_scalar(f"nvs/{step}/{i}/pose_lr", scheduler.get_last_lr()[0], j)
                        # self.writer.add_scalar(f"nvs/{step}/{i}/camera_opt_translation", novel_view_pose_adjust.poses_opt[:, :3].mean(), j)
                        # self.writer.add_scalar(f"nvs/{step}/{i}/camera_opt_rotation", novel_view_pose_adjust.poses_opt[:, 3:].mean(), j)
                        # self.writer.flush()
                        # # write images
                        canvas = torch.cat([pixels, colors], dim=2).squeeze(0).detach().cpu().numpy()
                        imageio.imwrite(
                            f"{self.render_dir}/{step:04d}_nvs_{i:04d}_{j:04d}.png", (canvas * 255).astype(np.uint8)
                        )
        psnr = torch.stack(metrics["psnr"]).mean()
        ssim = torch.stack(metrics["ssim"]).mean()
        lpips = torch.stack(metrics["lpips"]).mean()
        # save stats as json
        stats = {
            "psnr": psnr.item(),
            "ssim": ssim.item(),
            "lpips": lpips.item(),
        }
        with open(f"{self.stats_dir}/nvs_step{step:04d}.json", "w") as f:
            json.dump(stats, f)
        # save stats to tensorboard
        for k, v in stats.items():
            self.writer.add_scalar(f"nvs/{k}", v, step)
        self.writer.flush()

        # Unfreeze the scene
        for optimizer in self.optimizers.values():
            for param_group in optimizer.param_groups:
                param_group["params"][0].requires_grad = True
        if cfg.use_HDR:
            for param_group in self.tonemapper_optimizer.param_groups:
                param_group["params"][0].requires_grad = True
            for param_group in self.exposure_time_optimizer.param_groups:
                param_group["params"][0].requires_grad = True

    @torch.no_grad()
    def render_traj(self, step: int):
        """Entry for trajectory rendering."""
        print("Running trajectory rendering...")
        cfg = self.cfg
        device = self.device

        camtoworlds = self.parser.camtoworlds[5:-5]
        camtoworlds = generate_interpolated_path(camtoworlds, 1)  # [N, 3, 4]
        camtoworlds = np.concatenate(
            [
                camtoworlds,
                np.repeat(np.array([[[0.0, 0.0, 0.0, 1.0]]]), len(camtoworlds), axis=0),
            ],
            axis=1,
        )  # [N, 4, 4]

        camtoworlds = torch.from_numpy(camtoworlds).float().to(device)
        K = torch.from_numpy(list(self.parser.Ks_dict.values())[0]).float().to(device)
        width, height = list(self.parser.imsize_dict.values())[0]

        canvas_all = []
        for i in tqdm.trange(len(camtoworlds), desc="Rendering trajectory"):
            renders, _, _ = self.rasterize_splats(
                camtoworlds=camtoworlds[i: i + 1],
                Ks=K[None],
                width=width,
                height=height,
                sh_degree=cfg.sh_degree,
                near_plane=cfg.near_plane,
                far_plane=cfg.far_plane,
                render_mode="RGB+ED",
                exposure_time=Tensor(0)
            )  # [1, H, W, 4]
            colors = torch.clamp(renders[0, ..., 0:3], 0.0, 1.0)  # [H, W, 3]
            depths = renders[0, ..., 3:4]  # [H, W, 1]
            depths = (depths - depths.min()) / (depths.max() - depths.min())

            # write images
            canvas = torch.cat(
                [colors, depths.repeat(1, 1, 3)], dim=0 if width > height else 1
            )
            canvas = (canvas.cpu().numpy() * 255).astype(np.uint8)
            canvas_all.append(canvas)

        # save to video
        video_dir = f"{cfg.result_dir}/videos"
        os.makedirs(video_dir, exist_ok=True)
        writer = imageio.get_writer(f"{video_dir}/traj_{step}.mp4", fps=30, codec='libx264')
        for canvas in canvas_all:
            writer.append_data(canvas)
        writer.close()
        print(f"Video saved to {video_dir}/traj_{step}.mp4")

    def _init_viewer_state(self) -> None:
        """Initializes viewer scene with given train dataset"""
        if not cfg.disable_viewer:
            assert self.viewer and self.trainset
            self.viewer.init_scene(train_dataset=self.trainset, train_state="training")


def main(cfg: Config):
    runner = DeblurRunner(cfg)

    if cfg.ckpt is not None:
        # run eval only
        ckpt = torch.load(cfg.ckpt, map_location=runner.device)
        for k in runner.splats.keys():
            runner.splats[k].data = ckpt["splats"][k].detach().to(runner.device)
            runner.camera_trajectory.exposure_time_optimizer.adjustment = ckpt[
                "camera_trajectory"]["exposure_time_optimizer.adjustment"].detach().to(runner.device)
            runner.camera_trajectory.spline.spline_optimizer.pose_adjustment = ckpt[
                "camera_trajectory"]["'spline.spline_optimizer.pose_adjustment'"].detach().to(runner.device)
        runner.eval_deblur(step=ckpt["step"])
        if runner.valset is not None:
            runner.eval_novel_view(step=ckpt["step"])
        runner.render_traj(step=ckpt["step"])
    else:
        runner.train()

    if not cfg.disable_viewer:
        print("Viewer running... Ctrl+C to exit.")
        time.sleep(1000000)


if __name__ == "__main__":
    cfg = tyro.cli(Config)
    cfg.adjust_steps(cfg.steps_scaler)
    main(cfg)<|MERGE_RESOLUTION|>--- conflicted
+++ resolved
@@ -18,7 +18,6 @@
 from datasets.hdr_deblur_nerf import HdrDeblurNerfDataset
 from datasets.traj import generate_interpolated_path
 from gsplat.strategy import DefaultStrategy, MCMCStrategy
-from gsplat.cuda._wrapper import spherical_harmonics
 from nerfview.viewer import Viewer
 from pose_viewer import PoseViewer
 from simple_trainer import create_splats_with_optimizers, Runner
@@ -50,13 +49,8 @@
     # Path to the Mip-NeRF 360 dataset
     # data_dir: str = "data/360_v2/garden"
     # data_dir: str = "/datasets/bad-gaussian/data/bad-nerf-gtK-colmap-nvs/blurtanabata"
-<<<<<<< HEAD
-    data_dir: str = "/run/user/1000/gvfs/sftp:host=login/datasets/HDR-Bad-Gaussian/outdoorpool"
-    # data_dir: str = "/home/cvgluser/blender/blender-3.6.13-linux-x64/data/deblurnerf/rawdata_new_tra1/factory/process_eval"
-=======
     # data_dir: str = "/datasets/HDR-Bad-Gaussian/images_ns_process"
     data_dir: str = "/datasets/HDR-Bad-Gaussian/HDRBlurcozyroom_colmap_true_no_blur"
->>>>>>> aebf3668
     # Downsample factor for the dataset
     data_factor: int = 1
     # How much to scale the camera origins by. Default: 0.25 for LLFF scenes.
@@ -66,12 +60,8 @@
     # result_dir: str = "results/tanabata_vanilla"
     # result_dir: str = "results/tanabata_mcmc_500k_grad25"
     # result_dir: str = "results/tanabata_den4e-4_grad25_absgrad"
-<<<<<<< HEAD
-    result_dir: str = "results/outdoorpool_eval"
-=======
     # result_dir: str = "results/hdr_ikun_mcmc_500k_grad25_explr_1e-4"
     result_dir: str = "results/HDRBlurcozyroom_colmap_true_no_blur"
->>>>>>> aebf3668
     # Every N images there is a test image
     test_every: int = 9999
     # Random crop size for training  (experimental)
@@ -90,7 +80,7 @@
     # Number of training steps
     max_steps: int = 30_000
     # Steps to evaluate the model
-    eval_steps: List[int] = field(default_factory=lambda: [50,100,3_000, 7_000, 10_000, 15_000, 20_000, 30_000])
+    eval_steps: List[int] = field(default_factory=lambda: [500, 3_000, 7_000, 10_000, 15_000, 20_000, 30_000])
     # Steps to save the model
     save_steps: List[int] = field(default_factory=lambda: [3_000, 7_000, 10_000, 15_000, 20_000, 30_000])
 
@@ -276,7 +266,7 @@
 
     def __post_init__(self):
         if self.enable_mcmc:
-            print("MCMC enabled.train_ref_idx")
+            print("MCMC enabled.")
             self.scale_factor = self.scale_factor_mcmc
             self.init_opa = self.init_opa_mcmc
             self.init_scale = self.init_scale_mcmc
@@ -436,13 +426,7 @@
             weight_decay=cfg.exposure_time_lr_decay,
         )
 
-<<<<<<< HEAD
-        if cfg.optimize_exposure_time:
-            self.exposure_time_optimizer = torch.optim.Adam(
-                camera_trajectory_param_groups["exposure_times"],
-                lr=cfg.exposure_time_lr * math.sqrt(cfg.batch_size),
-                weight_decay=cfg.pose_opt_reg,
-            )
+        # HDR Tone Mapper
         if cfg.use_HDR:
             self.tonemapper = ToneMapper(64).cuda()
             grad_vars = list(self.tonemapper.parameters())
@@ -456,13 +440,7 @@
                 weight_decay=cfg.tonemapper_reg,
             )
 
-
-
-
-
-=======
         # Appearance Optimization
->>>>>>> aebf3668
         self.app_optimizers = []
         if cfg.app_opt:
             self.app_module = AppearanceOptModule(
@@ -680,8 +658,8 @@
                 loss += scale_reg
             if cfg.use_HDR:
                 loss += F.l1_loss(colors/2/colors.mean(), pixels/2/pixels.mean())
-                if exposure_times<0:
-                    loss+=-exposure_times
+                if exposure_times < 0:
+                    loss += -exposure_times
             else:
                 scale_reg = torch.tensor(0.0).to(self.device)
 
@@ -790,6 +768,8 @@
                     self.exposure_time_optimizer.step()
                 if step % cfg.exposure_time_gradient_accumulation_steps == 0:
                     self.exposure_time_optimizer.zero_grad(set_to_none=True)
+
+            # optimize tone mapper
             if cfg.use_HDR:
                 self.tonemapper_optimizer.step()
                 self.tonemapper_optimizer.zero_grad(set_to_none=True)
@@ -842,8 +822,10 @@
                 self.viewer.state.num_train_rays_per_sec = num_train_rays_per_sec
                 # Update the scene.
                 self.viewer.update(step, num_train_rays_per_step)
-    def order_loss(self):
-        self.tonemapper
+
+    # def order_loss(self):
+    #     self.tonemapper
+
     @torch.no_grad()
     def eval_deblur(self, step: int):
         """Entry for evaluation."""
@@ -950,7 +932,7 @@
             height, width = pixels.shape[1:3]
             image_ids = data["image_id"].to(device)
             exposure_time = data['exposure_time']
-            print('exposure:',exposure_time.item())
+            print('exposure:', exposure_time.item())
             pixels_ = pixels.permute(0, 3, 1, 2)  # [1, 3, H, W]
 
             novel_view_pose_adjust = CameraOptModuleSE3(1).to(self.device)
@@ -1023,7 +1005,8 @@
                         # self.writer.add_scalar(f"nvs/{step}/{i}/camera_opt_translation", novel_view_pose_adjust.poses_opt[:, :3].mean(), j)
                         # self.writer.add_scalar(f"nvs/{step}/{i}/camera_opt_rotation", novel_view_pose_adjust.poses_opt[:, 3:].mean(), j)
                         # self.writer.flush()
-                        # # write images
+
+                        # write images
                         canvas = torch.cat([pixels, colors], dim=2).squeeze(0).detach().cpu().numpy()
                         imageio.imwrite(
                             f"{self.render_dir}/{step:04d}_nvs_{i:04d}_{j:04d}.png", (canvas * 255).astype(np.uint8)
